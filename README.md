# Text-to-Speech Converter Application (v1.1.0)
A Python desktop application for converting text to speech with multiple engine options.

<<<<<<< HEAD
## What's New
- Added Mermaid diagram showing module dependencies
- Added Hugging Face model integration for text-to-speech
=======
## What's New in v1.1.0
- Improved asyncio integration for better performance and stability
- Enhanced error handling and recovery mechanisms
- Added proper window geometry management and position saving
- Optimized application startup and shutdown sequences
- Fixed FFmpeg detection and installation instructions
- Improved logging system with better error diagnostics
- Updated user interface with more consistent styling
- Better handling of background tasks and resource cleanup

## What's New in v1.0.0
- Added version number display in application title and UI
- Streamlined application focused solely on text-to-speech functionality
- Added Hugging Face model integration for advanced AI-powered speech synthesis
>>>>>>> 15e82808
- Fixed configuration attribute errors
- Improved error handling and logging
- Enhanced queue management system
- Added support for custom button colors and theme settings

## Features
- Text to Speech conversion with multiple options:
  - Online (Google TTS)
  - Offline (local system TTS)
  - AI-powered (Hugging Face models)
- Audio playback with pause/stop controls
- Customizable user interface with light/dark themes
- Drag and drop support for text files
- Progress tracking and detailed status updates
- Automatic pause insertion in text for better speech synthesis
- Save generated audio files

## Branch Information
- The `master` branch contains a stable version of the application that runs, but may not be fully functional
- New features will be developed in separate feature branches
- Updates to the master branch may take longer as they require thorough testing
- Current feature branches:
  - `local_tts`: Development branch for local AI model integration, starting with Hugging Face API (still under active development)

## Requirements
- Python 3.10 or higher
- FFmpeg and FFprobe executables (for audio processing)
- Required Python packages (see requirements.txt)
- TkinterDnD2 package for drag and drop support (optional, will fall back to standard Tkinter)

## Installation
1. Clone the repository:
   ```
   git clone <repository-url>
   cd text-to-speech-app
   ```
2. Create and activate a virtual environment (recommended):
   ```
   python -m venv .venv
   # On Windows:
   .venv\Scripts\activate
   # On Linux/Mac:
   source .venv/bin/activate
   ```
3. Install required packages:
   ```
   pip install -r requirements.txt
   ```
4. Install FFmpeg:
   - Download FFmpeg from https://www.gyan.dev/ffmpeg/builds/ffmpeg-git-full.7z
   - Extract the archive
   - Copy both ffmpeg.exe AND ffprobe.exe from the bin folder to the 'tools' folder in the application directory
5. Install additional system requirements:
   - Install the `tkinter` package if not included in your Python installation:
     ```
     # On Ubuntu/Debian:
     sudo apt-get install python3-tk
     # On Fedora:
     sudo dnf install python3-tkinter
     # On Windows:
     # Tkinter comes with Python installation
     ```

## Running the Application
1. Make sure your virtual environment is activated
2. Run the main script:
   ```
   python main.py
   ```

## Usage
### Text to Speech
1. Enter or paste text into the text area
2. Use the formatting tools to add pauses and improve speech synthesis
3. Choose your TTS engine:
   - Google TTS (online)
   - Local TTS (offline system voices)
   - Hugging Face models (AI-powered)
4. Select your preferred voice
5. Click "Generate Speech" to create the audio
6. Preview the audio and save it if desired

### Settings
- Choose between light and dark themes
- Customize fonts and colors
- All settings are automatically saved

## Troubleshooting
1. FFmpeg Missing Error:
   - Ensure both ffmpeg.exe and ffprobe.exe are in the tools folder
   - Both executables must have execute permissions
   - The application will show installation instructions if FFmpeg is not found
2. Audio Playback Issues:
   - Make sure no other application is using your audio device
   - Try restarting the application if audio becomes unresponsive
3. Hugging Face Model Issues:
   - Ensure you have a working internet connection for model downloads
   - Check that you have sufficient disk space for model storage
   - For CUDA acceleration, make sure you have compatible NVIDIA drivers
4. Window Position Reset:
   - If the application starts in an unexpected position, try deleting the config.json file
   - This will reset all settings to defaults including window position

## Module Architecture
Below is a diagram showing the dependencies between the main modules in the application:

```mermaid
%%{init: {'theme': 'base', 'themeVariables': { 'fontSize': '16px', 'fontFamily': 'arial', 'lineColor': 'white', 'edgeLabelBackground': 'transparent' }}}%%
graph TD
    %% Main module relationships with color coding
    main[main.py] -- initializes --> gui[modules/gui]:::coreModule
    main -- loads --> config[modules/config]:::configModule
    gui -- processes audio --> audio[modules/audio]:::audioModule
    gui -- uses utilities --> utils[modules/utils]:::utilsModule
    gui -- reads settings --> config
    audio -- error handling --> utils
    audio -- reads settings --> config
    
    %% Detailed submodules
    %% GUI submodules
    gui -- includes --> gui_player[gui/audio_player.py]:::guiComponent
    gui -- includes --> gui_conversion[gui/conversion_handler.py]:::guiComponent
    gui -- includes --> gui_queue[gui/queue_manager.py]:::guiComponent
    gui -- includes --> gui_settings[gui/settings_tab.py]:::guiComponent
    gui -- includes --> gui_tts[gui/text_to_speech_tab.py]:::guiComponent
    
    %% Audio submodules
    audio -- includes --> audio_processor[audio/audio_processor.py]:::audioComponent
    audio -- includes --> huggingface[audio/huggingface_models.py]:::audioComponent
    
    %% Utils submodules
    utils -- includes --> error_handler[utils/error_handler.py]:::utilsComponent
    utils -- includes --> logging[utils/logging_utils.py]:::utilsComponent
    utils -- includes --> progress[utils/progress_tracker.py]:::utilsComponent
    utils -- includes --> task_manager[utils/task_manager.py]:::utilsComponent
    
    %% Config submodule
    config -- includes --> config_manager[config/config_manager.py]:::configComponent
    
    %% Define styles for different module types
    classDef coreModule fill:#f96,stroke:#333,stroke-width:2px
    classDef configModule fill:#9cf,stroke:#333,stroke-width:2px
    classDef audioModule fill:#f9c,stroke:#333,stroke-width:2px
    classDef utilsModule fill:#9f9,stroke:#333,stroke-width:2px
    
    classDef guiComponent fill:#fa8,stroke:#333,stroke-width:1px
    classDef audioComponent fill:#fad,stroke:#333,stroke-width:1px
    classDef utilsComponent fill:#afa,stroke:#333,stroke-width:1px
    classDef configComponent fill:#adf,stroke:#333,stroke-width:1px
    
    %% Define the edge/link style to be white
    linkStyle default stroke:white,stroke-width:1.5px;
```

## Module Architecture
Below is a diagram showing the dependencies between the main modules in the application:

```mermaid
%%{init: {'theme': 'base', 'themeVariables': { 'fontSize': '16px', 'fontFamily': 'arial', 'lineColor': 'white', 'edgeLabelBackground': 'transparent' }}}%%
graph TD
    %% Main module relationships with color coding
    main[main.py] -- initializes --> gui[modules/gui]:::coreModule
    main -- loads --> config[modules/config]:::configModule
    gui -- processes audio --> audio[modules/audio]:::audioModule
    gui -- uses utilities --> utils[modules/utils]:::utilsModule
    gui -- reads settings --> config
    audio -- error handling --> utils
    audio -- reads settings --> config
    
    %% Detailed submodules
    %% GUI submodules
    gui -- includes --> gui_tabs[gui/tabs.py]:::guiComponent
    gui -- includes --> gui_player[gui/audio_player.py]:::guiComponent
    gui -- includes --> gui_conversion[gui/conversion_handler.py]:::guiComponent
    gui -- includes --> gui_queue[gui/queue_manager.py]:::guiComponent
    gui -- includes --> gui_settings[gui/settings_tab.py]:::guiComponent
    gui -- includes --> gui_tts[gui/text_to_speech_tab.py]:::guiComponent
    
    %% Audio submodules
    audio -- includes --> audio_processor[audio/audio_processor.py]:::audioComponent
    audio -- includes --> huggingface[audio/huggingface_models.py]:::audioComponent
    
    %% Utils submodules
    utils -- includes --> error_handler[utils/error_handler.py]:::utilsComponent
    utils -- includes --> logging[utils/logging_utils.py]:::utilsComponent
    utils -- includes --> progress[utils/progress_tracker.py]:::utilsComponent
    utils -- includes --> task_manager[utils/task_manager.py]:::utilsComponent
    
    %% Config submodule
    config -- includes --> config_manager[config/config_manager.py]:::configComponent
    
    %% Define styles for different module types
    classDef coreModule fill:#f96,stroke:#333,stroke-width:2px
    classDef configModule fill:#9cf,stroke:#333,stroke-width:2px
    classDef audioModule fill:#f9c,stroke:#333,stroke-width:2px
    classDef utilsModule fill:#9f9,stroke:#333,stroke-width:2px
    
    classDef guiComponent fill:#fa8,stroke:#333,stroke-width:1px
    classDef audioComponent fill:#fad,stroke:#333,stroke-width:1px
    classDef utilsComponent fill:#afa,stroke:#333,stroke-width:1px
    classDef configComponent fill:#adf,stroke:#333,stroke-width:1px
    
    %% Define the edge/link style to be white
    linkStyle default stroke:white,stroke-width:1.5px;
```

## Contributing
Contributions are welcome! Please feel free to submit a Pull Request.

## License
This project is licensed under the MIT License - see the LICENSE file for details.<|MERGE_RESOLUTION|>--- conflicted
+++ resolved
@@ -1,26 +1,8 @@
-# Text-to-Speech Converter Application (v1.1.0)
-A Python desktop application for converting text to speech with multiple engine options.
-
-<<<<<<< HEAD
+# Audio/Text Converter Application
+A Python desktop application for converting between audio and text, featuring both speech-to-text and text-to-speech capabilities.
+
 ## What's New
-- Added Mermaid diagram showing module dependencies
 - Added Hugging Face model integration for text-to-speech
-=======
-## What's New in v1.1.0
-- Improved asyncio integration for better performance and stability
-- Enhanced error handling and recovery mechanisms
-- Added proper window geometry management and position saving
-- Optimized application startup and shutdown sequences
-- Fixed FFmpeg detection and installation instructions
-- Improved logging system with better error diagnostics
-- Updated user interface with more consistent styling
-- Better handling of background tasks and resource cleanup
-
-## What's New in v1.0.0
-- Added version number display in application title and UI
-- Streamlined application focused solely on text-to-speech functionality
-- Added Hugging Face model integration for advanced AI-powered speech synthesis
->>>>>>> 15e82808
 - Fixed configuration attribute errors
 - Improved error handling and logging
 - Enhanced queue management system
